# -*- coding: utf-8 -*-
#
# Copyright (C) 2003-2009 Edgewall Software
# Copyright (C) 2003-2006 Jonas Borgström <jonas@edgewall.com>
# Copyright (C) 2005 Christopher Lenz <cmlenz@gmx.de>
# Copyright (C) 2006 Christian Boos <cboos@neuf.fr>
# All rights reserved.
#
# This software is licensed as described in the file COPYING, which
# you should have received as part of this distribution. The terms
# are also available at http://trac.edgewall.org/wiki/TracLicense.
#
# This software consists of voluntary contributions made by many
# individuals. For the exact contribution history, see the revision
# history and logs, available at http://trac.edgewall.org/log/.
#
# Author: Jonas Borgström <jonas@edgewall.com>
#         Christopher Lenz <cmlenz@gmx.de>

from __future__ import with_statement

import re
from datetime import datetime

from trac.attachment import Attachment
from trac.core import TracError
from trac.resource import Resource, ResourceNotFound
from trac.ticket.api import TicketSystem
from trac.util import embedded_numbers, partition
from trac.util.text import empty
from trac.util.datefmt import from_utimestamp, to_utimestamp, utc, utcmax
from trac.util.translation import _

__all__ = ['Ticket', 'Type', 'Status', 'Resolution', 'Priority', 'Severity',
           'Component', 'Milestone', 'Version', 'group_milestones']


def _fixup_cc_list(cc_value):
    """Fix up cc list separators and remove duplicates."""
    cclist = []
    for cc in re.split(r'[;,\s]+', cc_value):
        if cc and cc not in cclist:
            cclist.append(cc)
    return ', '.join(cclist)


class Ticket(object):

    # Fields that must not be modified directly by the user
    protected_fields = ('resolution', 'status', 'time', 'changetime')

    @staticmethod
    def id_is_valid(num):
        return 0 < int(num) <= 1L << 31

    # 0.11 compatibility
    time_created = property(lambda self: self.values.get('time'))
    time_changed = property(lambda self: self.values.get('changetime'))

    def __init__(self, env, tkt_id=None, db=None, version=None):
        """
        :since 0.13: the `db` parameter is no longer needed and will be removed
        in version 0.14
        """
        self.env = env
        if tkt_id is not None:
            tkt_id = int(tkt_id)
        self.resource = Resource('ticket', tkt_id, version)
        self.fields = TicketSystem(self.env).get_ticket_fields()
        self.std_fields, self.custom_fields, self.time_fields = [], [], []
        for f in self.fields: 
            if f.get('custom'): 
                self.custom_fields.append(f['name']) 
            else: 
                self.std_fields.append(f['name']) 
            if f['type'] == 'time': 
                self.time_fields.append(f['name'])
        self.values = {}
        if tkt_id is not None:
            self._fetch_ticket(tkt_id)
        else:
            self._init_defaults()
            self.id = None
        self._old = {}

<<<<<<< HEAD
    exists = property(fget=lambda self: self.id is not None)
=======
    def _get_db(self, db):
        return db or self.env.get_read_db()

    exists = property(lambda self: self.id is not None)
>>>>>>> cfb94633

    def _init_defaults(self):
        for field in self.fields:
            default = None
            if field['name'] in self.protected_fields:
                # Ignore for new - only change through workflow
                pass
            elif not field.get('custom'):
                default = self.env.config.get('ticket',
                                              'default_' + field['name'])
            else:
                default = field.get('value')
                options = field.get('options')
                if default and options and default not in options:
                    try:
                        default = options[int(default)]
                    except (ValueError, IndexError):
                        self.env.log.warning('Invalid default value "%s" '
                                             'for custom field "%s"'
                                             % (default, field['name']))
            if default:
                self.values.setdefault(field['name'], default)

    def _fetch_ticket(self, tkt_id):
        row = None
        if self.id_is_valid(tkt_id):
            # Fetch the standard ticket fields
            for row in self.env.db_query("SELECT %s FROM ticket WHERE id=%%s" %
                                         ','.join(self.std_fields), (tkt_id,)):
                break
        if not row:
            raise ResourceNotFound(_("Ticket %(id)s does not exist.", 
                                     id=tkt_id), _("Invalid ticket number"))

        self.id = tkt_id
        for i, field in enumerate(self.std_fields):
            value = row[i]
            if field in self.time_fields:
                self.values[field] = from_utimestamp(value)
            elif value is None:
                self.values[field] = empty
            else:
                self.values[field] = value

        # Fetch custom fields if available
        for name, value in self.env.db_query("""
                SELECT name, value FROM ticket_custom WHERE ticket=%s
                """, (tkt_id,)):
            if name in self.custom_fields:
                if value is None:
                    self.values[name] = empty
                else:
                    self.values[name] = value

    def __getitem__(self, name):
        return self.values.get(name)

    def __setitem__(self, name, value):
        """Log ticket modifications so the table ticket_change can be updated
        """
        if name in self.values and self.values[name] == value:
            return
        if name not in self._old: # Changed field
            self._old[name] = self.values.get(name)
        elif self._old[name] == value: # Change of field reverted
            del self._old[name]
        if value:
            if isinstance(value, list):
                raise TracError(_("Multi-values fields not supported yet"))
            field = [field for field in self.fields if field['name'] == name]
            if field and field[0].get('type') != 'textarea':
                value = value.strip()
        self.values[name] = value

    def get_value_or_default(self, name):
        """Return the value of a field or the default value if it is undefined
        """
        try:
            value = self.values[name]
            if value is not empty:
                return value
            field = [field for field in self.fields if field['name'] == name]
            if field:
                return field[0].get('value', '')
        except KeyError:
            pass

    def populate(self, values):
        """Populate the ticket with 'suitable' values from a dictionary"""
        field_names = [f['name'] for f in self.fields]
        for name in [name for name in values.keys() if name in field_names]:
            self[name] = values.get(name, '')

        # We have to do an extra trick to catch unchecked checkboxes
        for name in [name for name in values.keys() if name[9:] in field_names
                     and name.startswith('checkbox_')]:
            if name[9:] not in values:
                self[name[9:]] = '0'

    def insert(self, when=None, db=None):
        """Add ticket to database.

        :since 0.13: the `db` parameter is no longer needed and will be removed
        in version 0.14
        """
        assert not self.exists, 'Cannot insert an existing ticket'

        if 'cc' in self.values:
            self['cc'] = _fixup_cc_list(self.values['cc'])

        # Add a timestamp
        if when is None:
            when = datetime.now(utc)
        self.values['time'] = self.values['changetime'] = when

        # The owner field defaults to the component owner
        if self.values.get('component') and not self.values.get('owner'):
            try:
                component = Component(self.env, self['component'])
                if component.owner:
                    self['owner'] = component.owner
            except ResourceNotFound:
                # No such component exists
                pass

        # Perform type conversions
        values = dict(self.values)
        for field in self.time_fields:
            if field in values:
                values[field] = to_utimestamp(values[field])

        # Insert ticket record
        std_fields = []
        custom_fields = []
        for f in self.fields:
            fname = f['name']
            if fname in self.values:
                if f.get('custom'):
                    custom_fields.append(fname)
                else:
                    std_fields.append(fname)
        with self.env.db_transaction as db:
            cursor = db.cursor()
            cursor.execute("INSERT INTO ticket (%s) VALUES (%s)"
                           % (','.join(std_fields),
                              ','.join(['%s'] * len(std_fields))),
                           [values[name] for name in std_fields])
            tkt_id = db.get_last_id(cursor, 'ticket')

            # Insert custom fields
            if custom_fields:
                db.executemany(
                    """INSERT INTO ticket_custom (ticket, name, value)
                      VALUES (%s, %s, %s)
                      """,
                    [(tkt_id, c, self[c]) for c in custom_fields])

        self.id = tkt_id
        self.resource = self.resource(id=tkt_id)
        self._old = {}

        for listener in TicketSystem(self.env).change_listeners:
            listener.ticket_created(self)

        return self.id

    def save_changes(self, author=None, comment=None, when=None, db=None,
                     cnum=''):
        """
        Store ticket changes in the database. The ticket must already exist in
        the database.  Returns False if there were no changes to save, True
        otherwise.

        :since 0.13: the `db` parameter is no longer needed and will be removed
        in version 0.14
        """
        assert self.exists, "Cannot update a new ticket"

        if 'cc' in self.values:
            self['cc'] = _fixup_cc_list(self.values['cc'])

        if not self._old and not comment:
            return False # Not modified

        if when is None:
            when = datetime.now(utc)
        when_ts = to_utimestamp(when)

        if 'component' in self.values:
            # If the component is changed on a 'new' ticket
            # then owner field is updated accordingly. (#623).
            if self.values.get('status') == 'new' \
                    and 'component' in self._old \
                    and 'owner' not in self._old:
                try:
                    old_comp = Component(self.env, self._old['component'])
                    old_owner = old_comp.owner or ''
                    current_owner = self.values.get('owner') or ''
                    if old_owner == current_owner:
                        new_comp = Component(self.env, self['component'])
                        if new_comp.owner:
                            self['owner'] = new_comp.owner
                except TracError:
                    # If the old component has been removed from the database
                    # we just leave the owner as is.
                    pass

        with self.env.db_transaction as db:
            # find cnum if it isn't provided
            comment_num = cnum
            if not comment_num:
                num = 0
                for ts, old in db("""
                        SELECT DISTINCT tc1.time, COALESCE(tc2.oldvalue,'')
                        FROM ticket_change AS tc1
                        LEFT OUTER JOIN ticket_change AS tc2
                        ON tc2.ticket=%s AND tc2.time=tc1.time
                           AND tc2.field='comment'
                        WHERE tc1.ticket=%s ORDER BY tc1.time DESC
                        """, (self.id, self.id)):
                    # Use oldvalue if available, else count edits
                    try:
                        num += int(old.rsplit('.', 1)[-1])
                        break
                    except ValueError:
                        num += 1
                comment_num = str(num + 1)

            # store fields
            for name in self._old.keys():
                if name in self.custom_fields:
                    for row in db("""SELECT * FROM ticket_custom 
                                     WHERE ticket=%s and name=%s
                                     """, (self.id, name)):
                        db("""UPDATE ticket_custom SET value=%s
                              WHERE ticket=%s AND name=%s
                              """, (self[name], self.id, name))
                        break
                    else:
                        db("""INSERT INTO ticket_custom (ticket,name,value)
                              VALUES(%s,%s,%s)
                              """, (self.id, name, self[name]))
                else:
                    db("UPDATE ticket SET %s=%%s WHERE id=%%s" 
                       % name, (self[name], self.id))
                db("""INSERT INTO ticket_change
                        (ticket,time,author,field,oldvalue,newvalue)
                      VALUES (%s, %s, %s, %s, %s, %s)
                      """, (self.id, when_ts, author, name, self._old[name],
                            self[name]))

            # always save comment, even if empty 
            # (numbering support for timeline)
            db("""INSERT INTO ticket_change
                    (ticket,time,author,field,oldvalue,newvalue)
                  VALUES (%s,%s,%s,'comment',%s,%s)
                  """, (self.id, when_ts, author, comment_num, comment))

            db("UPDATE ticket SET changetime=%s WHERE id=%s",
               (when_ts, self.id))

        old_values = self._old
        self._old = {}
        self.values['changetime'] = when

        for listener in TicketSystem(self.env).change_listeners:
            listener.ticket_changed(self, comment, author, old_values)
        return True

    def get_changelog(self, when=None, db=None):
        """Return the changelog as a list of tuples of the form
        (time, author, field, oldvalue, newvalue, permanent).

        While the other tuple elements are quite self-explanatory,
        the `permanent` flag is used to distinguish collateral changes
        that are not yet immutable (like attachments, currently).

        :since 0.13: the `db` parameter is no longer needed and will be removed
        in version 0.14
        """
        sid = str(self.id)
        when_ts = to_utimestamp(when)
        if when_ts:
            sql = """
                SELECT time, author, field, oldvalue, newvalue, 1 AS permanent
                FROM ticket_change WHERE ticket=%s AND time=%s 
                  UNION 
                SELECT time, author, 'attachment', null, filename,
                  0 AS permanent
                FROM attachment WHERE type='ticket' AND id=%s AND time=%s 
                  UNION 
                SELECT time, author, 'comment', null, description,
                  0 AS permanent
                FROM attachment WHERE type='ticket' AND id=%s AND time=%s
                ORDER BY time,permanent,author
                """
            args = (self.id, when_ts, sid, when_ts, sid, when_ts)
        else:
            sql = """
                SELECT time, author, field, oldvalue, newvalue, 1 AS permanent
                FROM ticket_change WHERE ticket=%s 
                  UNION 
                SELECT time, author, 'attachment', null, filename,
                  0 AS permanent
                FROM attachment WHERE type='ticket' AND id=%s 
                  UNION 
                SELECT time, author, 'comment', null, description,
                  0 AS permanent
                FROM attachment WHERE type='ticket' AND id=%s 
                ORDER BY time,permanent,author
                """
            args = (self.id, sid, sid)
        return [(from_utimestamp(t), author, field, oldvalue or '',
                 newvalue or '', permanent)
                for t, author, field, oldvalue, newvalue, permanent in
                self.env.db_query(sql, args)]

    def delete(self, db=None):
        """Delete the ticket.

        :since 0.13: the `db` parameter is no longer needed and will be removed
        in version 0.14
        """
        with self.env.db_transaction as db:
            Attachment.delete_all(self.env, 'ticket', self.id, db)
            db("DELETE FROM ticket WHERE id=%s", (self.id,))
            db("DELETE FROM ticket_change WHERE ticket=%s", (self.id,))
            db("DELETE FROM ticket_custom WHERE ticket=%s", (self.id,))

        for listener in TicketSystem(self.env).change_listeners:
            listener.ticket_deleted(self)

    def get_change(self, cnum, db=None):
        """Return a ticket change by its number.

        :since 0.13: the `db` parameter is no longer needed and will be removed
        in version 0.14
        """
        row = self._find_change(cnum)
        if row:
            ts, author, comment = row
            fields = {}
            change = {'date': from_utimestamp(ts),
                      'author': author, 'fields': fields}
            for field, author, old, new in self.env.db_query("""
                    SELECT field, author, oldvalue, newvalue 
                    FROM ticket_change WHERE ticket=%s AND time=%s
                    """, (self.id, ts)):
                fields[field] = {'author': author, 'old': old, 'new': new}
            return change

    def delete_change(self, cnum):
        """Delete a ticket change."""
        row = self._find_change(cnum)
        if not row:
            return
        ts = row[0]
        with self.env.db_transaction as db:
            # Find modified fields and their previous value
            fields = [(field, old, new)
                      for field, old, new in db("""
                        SELECT field, oldvalue, newvalue FROM ticket_change
                        WHERE ticket=%s AND time=%s
                        """, (self.id, ts))
                      if field != 'comment' and not field.startswith('_')]
            for field, oldvalue, newvalue in fields:
                # Find the next change
                for next_ts, in db("""SELECT time FROM ticket_change
                                      WHERE ticket=%s AND time>%s AND field=%s
                                      LIMIT 1
                                      """, (self.id, ts, field)):
                    # Modify the old value of the next change if it is equal
                    # to the new value of the deleted change
                    db("""UPDATE ticket_change SET oldvalue=%s
                          WHERE ticket=%s AND time=%s AND field=%s
                          AND oldvalue=%s
                          """, (oldvalue, self.id, next_ts, field, newvalue))
                    break
                else:
                    # No next change, edit ticket field
                    if field in self.custom_fields:
                        db("""UPDATE ticket_custom SET value=%s
                              WHERE ticket=%s AND name=%s
                              """, (oldvalue, self.id, field))
                    else:
                        db("UPDATE ticket SET %s=%%s WHERE id=%%s"
                           % field, (oldvalue, self.id))

            # Delete the change
            db("DELETE FROM ticket_change WHERE ticket=%s AND time=%s",
               (self.id, ts))

            # Fix the last modification time
            db("""UPDATE ticket SET changetime=(
                    SELECT time FROM ticket_change WHERE ticket=%s
                    ORDER BY time DESC LIMIT 1)
                  WHERE id=%s
                  """, (self.id, self.id))

        self._fetch_ticket(self.id)

    def modify_comment(self, cdate, author, comment, when=None):
        """Modify a ticket comment specified by its date, while keeping a
        history of edits.
        """
        ts = to_utimestamp(cdate)
        if when is None:
            when = datetime.now(utc)
        when_ts = to_utimestamp(when)

        with self.env.db_transaction as db:
            # Find the current value of the comment
            old_comment = False
            for old_comment, in db("""
                    SELECT newvalue FROM ticket_change 
                    WHERE ticket=%s AND time=%s AND field='comment'
                    """, (self.id, ts)):
                break
            if comment == (old_comment or ''):
                return

            # Comment history is stored in fields named "_comment%d"
            # Find the next edit number
            fields = db("""SELECT field FROM ticket_change 
                           WHERE ticket=%%s AND time=%%s AND field %s
                           """ % db.like(),
                           (self.id, ts, db.like_escape('_comment') + '%'))
            rev = max(int(field[8:]) for field, in fields) + 1 if fields else 0
            db("""INSERT INTO ticket_change
                    (ticket,time,author,field,oldvalue,newvalue) 
                  VALUES (%s,%s,%s,%s,%s,%s)
                  """, (self.id, ts, author, '_comment%d' % rev,
                        old_comment or '', str(when_ts)))
            if old_comment is False:
                # There was no comment field, add one, find the original author
                # in one of the other changed fields
                old_author = None
                for old_author, in db("""
                        SELECT author FROM ticket_change 
                        WHERE ticket=%%s AND time=%%s AND NOT field %s LIMIT 1
                        """ % db.like(),
                        (self.id, ts, db.like_escape('_') + '%')):
                    db("""INSERT INTO ticket_change 
                            (ticket,time,author,field,oldvalue,newvalue) 
                          VALUES (%s,%s,%s,'comment','',%s)
                          """, (self.id, ts, old_author, comment))
            else:
                db("""UPDATE ticket_change SET newvalue=%s 
                      WHERE ticket=%s AND time=%s AND field='comment'
                      """, (comment, self.id, ts))

    def get_comment_history(self, cnum, db=None):
        """Retrieve the edit history of comment `cnum`.

        :since 0.13: the `db` parameter is no longer needed and will be removed
        in version 0.14
        """
        row = self._find_change(cnum)
        if row:
            ts0, author0, last_comment = row
            with self.env.db_query as db:
                # Get all fields of the form "_comment%d"
                rows = db("""SELECT field, author, oldvalue, newvalue 
                             FROM ticket_change 
                             WHERE ticket=%%s AND time=%%s AND field %s
                             """ % db.like(),
                             (self.id, ts0, db.like_escape('_comment') + '%'))
                rows = sorted((int(field[8:]), author, old, new)
                              for field, author, old, new in rows)
                history = []
                for rev, author, comment, ts in rows:
                    history.append((rev, from_utimestamp(long(ts0)), author0,
                                    comment))
                    ts0, author0 = ts, author
                history.sort()
                rev = history[-1][0] + 1 if history else 0
                history.append((rev, from_utimestamp(long(ts0)), author0,
                                last_comment))
                return history

    def _find_change(self, cnum):
        """Find a comment by its number."""
        scnum = str(cnum)
        with self.env.db_query as db:
            for row in db("""
                    SELECT time, author, newvalue FROM ticket_change 
                    WHERE ticket=%%s AND field='comment' 
                    AND (oldvalue=%%s OR oldvalue %s)
                    """ % db.like(), 
                    (self.id, scnum, '%' + db.like_escape('.' + scnum))):
                return row

            # Fallback when comment number is not available in oldvalue
            num = 0
            for ts, old, author, comment in db("""
                    SELECT DISTINCT tc1.time, COALESCE(tc2.oldvalue,''),
                                    tc2.author, COALESCE(tc2.newvalue,'')
                    FROM ticket_change AS tc1
                    LEFT OUTER JOIN ticket_change AS tc2
                    ON tc2.ticket=%s AND tc2.time=tc1.time
                       AND tc2.field='comment'
                    WHERE tc1.ticket=%s ORDER BY tc1.time
                    """, (self.id, self.id)):
                # Use oldvalue if available, else count edits
                try:
                    num = int(old.rsplit('.', 1)[-1])
                except ValueError:
                    num += 1
                if num == cnum:
                    break
            else:
                return

            # Find author if NULL
            if author is None:
                for author, in db("""
                        SELECT author FROM ticket_change 
                        WHERE ticket=%%s AND time=%%s AND NOT field %s LIMIT 1
                        """ % db.like(),
                        (self.id, ts, db.like_escape('_') + '%')):
                    break
            return (ts, author, comment)


def simplify_whitespace(name):
    """Strip spaces and remove duplicate spaces within names"""
    if name:
        return ' '.join(name.split())
    return name
        

class AbstractEnum(object):
    type = None
    ticket_col = None

    def __init__(self, env, name=None, db=None):
        if not self.ticket_col:
            self.ticket_col = self.type
        self.env = env
        if name:
            for value, in self.env.db_query("""
                    SELECT value FROM enum WHERE type=%s AND name=%s
                    """, (self.type, name)):
                self.value = self._old_value = value
                self.name = self._old_name = name
                break
            else:
                raise ResourceNotFound(_("%(type)s %(name)s does not exist.",
                                         type=self.type, name=name))
        else:
            self.value = self._old_value = None
            self.name = self._old_name = None

    exists = property(lambda self: self._old_value is not None)

    def delete(self, db=None):
        """Delete the enum value.

        :since 0.13: the `db` parameter is no longer needed and will be removed
        in version 0.14
        """
        assert self.exists, "Cannot delete non-existent %s" % self.type

        with self.env.db_transaction as db:
            self.env.log.info("Deleting %s %s", self.type, self.name)
            db("DELETE FROM enum WHERE type=%s AND value=%s",
               (self.type, self._old_value))
            # Re-order any enums that have higher value than deleted
            # (close gap)
            for enum in self.select(self.env):
                try:
                    if int(enum.value) > int(self._old_value):
                        enum.value = unicode(int(enum.value) - 1)
                        enum.update()
                except ValueError:
                    pass # Ignore cast error for this non-essential operation
            TicketSystem(self.env).reset_ticket_fields()
        self.value = self._old_value = None
        self.name = self._old_name = None

    def insert(self, db=None):
        """Add a new enum value.

        :since 0.13: the `db` parameter is no longer needed and will be removed
        in version 0.14
        """
        assert not self.exists, "Cannot insert existing %s" % self.type
        self.name = simplify_whitespace(self.name)
        if not self.name:
            raise TracError(_('Invalid %(type)s name.', type=self.type))

        with self.env.db_transaction as db:
            self.env.log.debug("Creating new %s '%s'", self.type, self.name)
            if not self.value:
                row = db("SELECT COALESCE(MAX(%s), 0) FROM enum WHERE type=%%s"
                         % db.cast('value', 'int'),
                         (self.type,))
                self.value = int(float(row[0][0])) + 1 if row else 0
            db("INSERT INTO enum (type, name, value) VALUES (%s, %s, %s)",
               (self.type, self.name, self.value))
            TicketSystem(self.env).reset_ticket_fields()

        self._old_name = self.name
        self._old_value = self.value

    def update(self, db=None):
        """Update the enum value.

        :since 0.13: the `db` parameter is no longer needed and will be removed
        in version 0.14
        """
        assert self.exists, "Cannot update non-existent %s" % self.type
        self.name = simplify_whitespace(self.name)
        if not self.name:
            raise TracError(_("Invalid %(type)s name.", type=self.type))

        with self.env.db_transaction as db:
            self.env.log.info("Updating %s '%s'", self.type, self.name)
            db("UPDATE enum SET name=%s,value=%s WHERE type=%s AND name=%s",
               (self.name, self.value, self.type, self._old_name))
            if self.name != self._old_name:
                # Update tickets
                db("UPDATE ticket SET %s=%%s WHERE %s=%%s" 
                   % (self.ticket_col, self.ticket_col),
                   (self.name, self._old_name))
            TicketSystem(self.env).reset_ticket_fields()

        self._old_name = self.name
        self._old_value = self.value

    @classmethod
    def select(cls, env, db=None):
        """
        :since 0.13: the `db` parameter is no longer needed and will be removed
        in version 0.14
        """
        with env.db_query as db:
            for name, value in db("""
                    SELECT name, value FROM enum WHERE type=%s ORDER BY
                    """ + db.cast('value', 'int'),
                    (cls.type,)):
                obj = cls(env)
                obj.name = obj._old_name = name
                obj.value = obj._old_value = value
                yield obj


class Type(AbstractEnum):
    type = 'ticket_type'
    ticket_col = 'type'


class Status(object):
    def __init__(self, env):
        self.env = env

    @classmethod
    def select(cls, env, db=None):
        for state in TicketSystem(env).get_all_status():
            status = cls(env)
            status.name = state
            yield status


class Resolution(AbstractEnum):
    type = 'resolution'


class Priority(AbstractEnum):
    type = 'priority'


class Severity(AbstractEnum):
    type = 'severity'


class Component(object):
    def __init__(self, env, name=None, db=None):
        """
        :since 0.13: the `db` parameter is no longer needed and will be removed
        in version 0.14
        """
        self.env = env
        self.name = self._old_name = self.owner = self.description = None
        if name:
            for owner, description in self.env.db_query("""
                    SELECT owner, description FROM component WHERE name=%s
                    """, (name,)):
                self.name = self._old_name = name
                self.owner = owner or None
                self.description = description or ''
                break
            else:
                raise ResourceNotFound(_("Component %(name)s does not exist.",
                                         name=name))

    exists = property(lambda self: self._old_name is not None)

    def delete(self, db=None):
        """Delete the component.

        :since 0.13: the `db` parameter is no longer needed and will be removed
        in version 0.14
        """
        assert self.exists, "Cannot delete non-existent component"

        with self.env.db_transaction as db:
            self.env.log.info("Deleting component %s", self.name)
            db("DELETE FROM component WHERE name=%s", (self.name,))
            self.name = self._old_name = None
            TicketSystem(self.env).reset_ticket_fields()

    def insert(self, db=None):
        """Insert a new component.

        :since 0.13: the `db` parameter is no longer needed and will be removed
        in version 0.14
        """
        assert not self.exists, "Cannot insert existing component"
        self.name = simplify_whitespace(self.name)
        if not self.name:
            raise TracError(_("Invalid component name."))

        with self.env.db_transaction as db:
            self.env.log.debug("Creating new component '%s'", self.name)
            db("""INSERT INTO component (name,owner,description)
                  VALUES (%s,%s,%s)
                  """, (self.name, self.owner, self.description))
            self._old_name = self.name
            TicketSystem(self.env).reset_ticket_fields()

    def update(self, db=None):
        """Update the component.

        :since 0.13: the `db` parameter is no longer needed and will be removed
        in version 0.14
        """
        assert self.exists, "Cannot update non-existent component"
        self.name = simplify_whitespace(self.name)
        if not self.name:
            raise TracError(_("Invalid component name."))

        with self.env.db_transaction as db:
            self.env.log.info("Updating component '%s'", self.name)
            db("""UPDATE component SET name=%s,owner=%s, description=%s
                  WHERE name=%s
                  """, (self.name, self.owner, self.description, 
                        self._old_name))
            if self.name != self._old_name:
                # Update tickets
                db("UPDATE ticket SET component=%s WHERE component=%s",
                   (self.name, self._old_name))
                self._old_name = self.name
            TicketSystem(self.env).reset_ticket_fields()

    @classmethod
    def select(cls, env, db=None):
        """
        :since 0.13: the `db` parameter is no longer needed and will be removed
        in version 0.14
        """
        for name, owner, description in env.db_query(
                "SELECT name, owner, description FROM component ORDER BY name"):
            component = cls(env)
            component.name = component._old_name = name
            component.owner = owner or None
            component.description = description or ''
            yield component


class Milestone(object):
    def __init__(self, env, name=None, db=None):
        self.env = env
        if name:
            self._fetch(name, db)
        else:
            self.name = None
            self.due = self.completed = None
            self.description = ''
            self._to_old()

    @property
    def resource(self):
        return Resource('milestone', self.name) ### .version !!!

    def _fetch(self, name, db=None):
        for row in self.env.db_query("""
                SELECT name, due, completed, description 
                FROM milestone WHERE name=%s
                """, (name,)):
            self._from_database(row)
            break
        else:
            raise ResourceNotFound(_("Milestone %(name)s does not exist.",
                                     name=name), _("Invalid milestone name"))

    exists = property(lambda self: self._old['name'] is not None)
    is_completed = property(lambda self: self.completed is not None)
    is_late = property(lambda self: self.due and
                                    self.due < datetime.now(utc))

    def _from_database(self, row):
        name, due, completed, description = row
        self.name = name
        self.due = from_utimestamp(due) if due else None
        self.completed = from_utimestamp(completed) if completed else None
        self.description = description or ''
        self._to_old()

    def _to_old(self):
        self._old = {'name': self.name, 'due': self.due,
                     'completed': self.completed,
                     'description': self.description}

    def delete(self, retarget_to=None, author=None, db=None):
        """Delete the milestone.

        :since 0.13: the `db` parameter is no longer needed and will be removed
        in version 0.14
        """
        with self.env.db_transaction as db:
            self.env.log.info("Deleting milestone %s", self.name)
            db("DELETE FROM milestone WHERE name=%s", (self.name,))

            # Retarget/reset tickets associated with this milestone
            now = datetime.now(utc)
            tkt_ids = [int(row[0]) for row in 
                       db("SELECT id FROM ticket WHERE milestone=%s",
                          (self.name,))]
            for tkt_id in tkt_ids:
                ticket = Ticket(self.env, tkt_id, db)
                ticket['milestone'] = retarget_to
                comment = "Milestone %s deleted" % self.name # don't translate
                ticket.save_changes(author, comment, now)
            self._old['name'] = None
            TicketSystem(self.env).reset_ticket_fields()

        for listener in TicketSystem(self.env).milestone_change_listeners:
            listener.milestone_deleted(self)

    def insert(self, db=None):
        """Insert a new milestone.

        :since 0.13: the `db` parameter is no longer needed and will be removed
        in version 0.14
        """
        self.name = simplify_whitespace(self.name)
        if not self.name:
            raise TracError(_("Invalid milestone name."))

        with self.env.db_transaction as db:
            self.env.log.debug("Creating new milestone '%s'", self.name)
            db("""INSERT INTO milestone (name, due, completed, description) 
                  VALUES (%s,%s,%s,%s)
                  """, (self.name, to_utimestamp(self.due),
                        to_utimestamp(self.completed), self.description))
            self._to_old()
            TicketSystem(self.env).reset_ticket_fields()

        for listener in TicketSystem(self.env).milestone_change_listeners:
            listener.milestone_created(self)

    def update(self, db=None):
        """Update the milestone.

        :since 0.13: the `db` parameter is no longer needed and will be removed
        in version 0.14
        """
        self.name = simplify_whitespace(self.name)
        if not self.name:
            raise TracError(_("Invalid milestone name."))

        with self.env.db_transaction as db:
            old_name = self._old['name']
            self.env.log.info("Updating milestone '%s'", self.name)
            db("""UPDATE milestone
                  SET name=%s, due=%s, completed=%s, description=%s
                  WHERE name=%s
                  """, (self.name, to_utimestamp(self.due),
                        to_utimestamp(self.completed),
                        self.description, old_name))

            if self.name != old_name:
                # Update milestone field in tickets
                self.env.log.info("Updating milestone field of all tickets "
                                  "associated with milestone '%s'", self.name)
                db("UPDATE ticket SET milestone=%s WHERE milestone=%s",
                   (self.name, old_name))
                TicketSystem(self.env).reset_ticket_fields()

                # Reparent attachments
                Attachment.reparent_all(self.env, 'milestone', old_name,
                                        'milestone', self.name)

        old_values = dict((k, v) for k, v in self._old.iteritems()
                          if getattr(self, k) != v)
        self._to_old()
        for listener in TicketSystem(self.env).milestone_change_listeners:
            listener.milestone_changed(self, old_values)

    @classmethod
    def select(cls, env, include_completed=True, db=None):
        """
        :since 0.13: the `db` parameter is no longer needed and will be removed
        in version 0.14
        """
        sql = "SELECT name, due, completed, description FROM milestone "
        if not include_completed:
            sql += "WHERE COALESCE(completed, 0)=0 "
        milestones = []
        for row in env.db_query(sql):
            milestone = Milestone(env)
            milestone._from_database(row)
            milestones.append(milestone)
        def milestone_order(m):
            return (m.completed or utcmax,
                    m.due or utcmax,
                    embedded_numbers(m.name))
        return sorted(milestones, key=milestone_order)


def group_milestones(milestones, include_completed):
    """Group milestones into "open with due date", "open with no due date",
    and possibly "completed". Return a list of (label, milestones) tuples."""
    def category(m):
        return 1 if m.is_completed else 2 if m.due else 3
    open_due_milestones, open_not_due_milestones, \
        closed_milestones = partition([(m, category(m))
            for m in milestones], (2, 3, 1))
    groups = [
        (_('Open (by due date)'), open_due_milestones),
        (_('Open (no due date)'), open_not_due_milestones),
    ]
    if include_completed:
        groups.append((_('Closed'), closed_milestones))
    return groups


class Version(object):
    def __init__(self, env, name=None, db=None):
        self.env = env
        self.name = self._old_name = self.time = self.description = None
        if name:
            for time, description in self.env.db_query("""
                    SELECT time, description FROM version WHERE name=%s
                    """, (name,)):
                self.name = self._old_name = name
                self.time = from_utimestamp(time) if time else None
                self.description = description or ''
                break
            else:
                raise ResourceNotFound(_("Version %(name)s does not exist.",
                                         name=name))

    exists = property(lambda self: self._old_name is not None)

    def delete(self, db=None):
        """Delete the version.

        :since 0.13: the `db` parameter is no longer needed and will be removed
        in version 0.14
        """
        assert self.exists, "Cannot delete non-existent version"

        with self.env.db_transaction as db:
            self.env.log.info("Deleting version %s", self.name)
            db("DELETE FROM version WHERE name=%s", (self.name,))
            self.name = self._old_name = None
            TicketSystem(self.env).reset_ticket_fields()

    def insert(self, db=None):
        """Insert a new version.

        :since 0.13: the `db` parameter is no longer needed and will be removed
        in version 0.14
        """
        assert not self.exists, "Cannot insert existing version"
        self.name = simplify_whitespace(self.name)
        if not self.name:
            raise TracError(_("Invalid version name."))

        with self.env.db_transaction as db:
            self.env.log.debug("Creating new version '%s'", self.name)
            db("INSERT INTO version (name,time,description) VALUES (%s,%s,%s)",
                (self.name, to_utimestamp(self.time), self.description))
            self._old_name = self.name
            TicketSystem(self.env).reset_ticket_fields()

    def update(self, db=None):
        """Update the version.

        :since 0.13: the `db` parameter is no longer needed and will be removed
        in version 0.14
        """
        assert self.exists, "Cannot update non-existent version"
        self.name = simplify_whitespace(self.name)
        if not self.name:
            raise TracError(_("Invalid version name."))

        with self.env.db_transaction as db:
            self.env.log.info("Updating version '%s'", self.name)
            db("""UPDATE version 
                  SET name=%s, time=%s, description=%s WHERE name=%s
                  """, (self.name, to_utimestamp(self.time), self.description,
                        self._old_name))
            if self.name != self._old_name:
                # Update tickets
                db("UPDATE ticket SET version=%s WHERE version=%s",
                   (self.name, self._old_name))
                self._old_name = self.name
            TicketSystem(self.env).reset_ticket_fields()

    @classmethod
    def select(cls, env, db=None):
        """
        :since 0.13: the `db` parameter is no longer needed and will be removed
        in version 0.14
        """
        versions = []
        for name, time, description in env.db_query("""
                SELECT name, time, description FROM version"""):
            version = cls(env)
            version.name = version._old_name = name
            version.time = from_utimestamp(time) if time else None
            version.description = description or ''
            versions.append(version)
        def version_order(v):
            return (v.time or utcmax, embedded_numbers(v.name))
        return sorted(versions, key=version_order, reverse=True)<|MERGE_RESOLUTION|>--- conflicted
+++ resolved
@@ -83,14 +83,7 @@
             self.id = None
         self._old = {}
 
-<<<<<<< HEAD
-    exists = property(fget=lambda self: self.id is not None)
-=======
-    def _get_db(self, db):
-        return db or self.env.get_read_db()
-
     exists = property(lambda self: self.id is not None)
->>>>>>> cfb94633
 
     def _init_defaults(self):
         for field in self.fields:
