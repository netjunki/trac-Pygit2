--- conflicted
+++ resolved
@@ -396,19 +396,13 @@
         now = time()
         if now - self.last_reap > self.CACHE_REAP_TIME:
             self.permission_cache = {}
-<<<<<<< HEAD
-            self.last_reap = time()
-=======
             self.last_reap = now
-
->>>>>>> af4effaa
         timestamp, permissions = self.permission_cache.get(permission, 
                                                            (0, None))
         if now - timestamp <= self.CACHE_EXPIRY:
             return permissions
 
         parent_map = {}
-<<<<<<< HEAD
         for parent, children in self.get_actions_dict().iteritems():
             for child in children:
                 parent_map.setdefault(child, set()).add(parent)
@@ -421,26 +415,7 @@
                     append_with_parents(action)
         append_with_parents(permission)
 
-        perms = self.store.get_users_with_permissions(satisfying_perms)
-        perms = perms or []
-=======
-        for requestor in self.requestors:
-            for action in requestor.get_permission_actions() or []:
-                if isinstance(action, tuple):
-                    for child in action[1]:
-                        parent_map.setdefault(child, []).append(action[0])
-
-        satisfying_perms = set()
-        def _append_with_parents(action):
-            if action in satisfying_perms:
-                return # avoid unneccesary work and infinite loops
-            satisfying_perms.add(action)
-            if action in parent_map:
-                map(_append_with_parents, parent_map[action])
-        _append_with_parents(permission)
-
         perms = self.store.get_users_with_permissions(satisfying_perms) or []
->>>>>>> af4effaa
         self.permission_cache[permission] = (now, perms)
         return perms
 
