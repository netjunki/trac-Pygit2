--- conflicted
+++ resolved
@@ -31,14 +31,8 @@
                 try:
                     pid = int(fileobj.read())
                 except ValueError:
-<<<<<<< HEAD
-                    sys.exit('Invalid PID in file %s' % pidfile)
-=======
                     sys.exit('Invalid pid in file %s\nPlease remove it to '
                              'proceed' % pidfile)
-            finally:
-                fileobj.close()
->>>>>>> 7f90d0c8
 
             try: # signal the process to see if it is still running
                 os.kill(pid, 0)
